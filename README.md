
#   Intrinsically Motivated Multi-Agent Simulation

This project explores intrinsically motivated agents in a physics-based simulation, extending the work of "Learning to Play with Intrinsically-Motivated, Self-Aware Agents" (https://github.com/neuroailab/learning_to_play.git) to a multi-agent setting.

##   Overview

The simulation uses PyBullet to model a simple environment with a spherical agent, a cube, and a cylinder. The agent learns to interact with the environment based on a curiosity-driven reward mechanism.  The agent's curiosity is driven by a Self Model that predicts the World Model's prediction error.

<<<<<<< HEAD
##   Key Components
=======
## Prerequisites
### Create and Activate the Environment
1. Create the Conda environment:
   ```bash
   conda create -n self_aware_agent python=3.10
   ```

2. Activate the environment:
   ```bash
   conda activate self_aware_agent
   ```

### Install Dependencies
Run the following commands to install the required packages:

1. Install PyBullet:
   ```bash
   conda install conda-forge::pybullet -y
   ```

2. Install Matplotlib:
   ```bash
   conda install conda-forge::matplotlib -y
   ```

3. Install PyTorch and related libraries:
   ```bash
   conda install pytorch::pytorch torchvision torchaudio -c pytorch -y
   ```

### Additional Notes
- Ensure the environment is activated before running any scripts.
  ```bash
  conda activate self_aware_agent
  ```

>>>>>>> d20a49e4

* `environment.py`:  Sets up the PyBullet environment, manages the agent and objects, and provides sensor input (camera images).
* `curiosity_driven_agent.py`:  Defines the agent, which uses a VAE to encode images, an RNN to model temporal dynamics, and a Self Model to predict curiosity.
* `models.py`: Contains the VAE, RNN, and Self Model neural network implementations.
* `simulation.py`:  Orchestrates the main simulation loop, controlling agent-environment interaction and model training.
* `metric_logger.py`:  Handles logging of simulation metrics (rewards, losses, etc.).
* `video_recorder.py`:  Records the simulation as a video.
* `utility.py`:  Provides utility functions, such as visualization.

##   Functions

###   Environment (`environment.py`)

* `__init__()`:  Initializes the PyBullet environment, loads the agent and objects, and sets up the room.
* `reset()`:  Resets the environment to its initial state.
* `get_camera_image()`:  Captures the camera view from the agent's perspective.
* `get_state()`:  Retrieves the current state of the environment (agent and object positions/orientations).
* `apply_action(action)`: Applies a given action to the agent.
* `step_simulation()`:  Advances the simulation by one step.
* `close()`:  Disconnects from the PyBullet simulator.

###   CuriosityDrivenAgent (`curiosity_driven_agent.py`)

* `__init__(actions, latent_dim, rnn_hidden_dim, buffer_size, batch_size, device)`:  Initializes the agent with its models, optimizers, and replay buffer.
* `_preprocess_image(raw_image)`:  Preprocesses a raw image for VAE input.
* `encode_image(raw_image)`:  Encodes a raw image into a latent vector using the VAE.
* `reset_hidden_state()`:  Resets the RNN's hidden state.
* `choose_action(epsilon)`:  Selects an action based on exploration/exploitation.
* `store_experience(raw_image, action_key, action_array, reward, next_raw_image, done)`:  Stores a single timestep of experience in the replay buffer.
* `calculate_curiosity_reward(predicted_next_z, actual_next_z)`: Calculates the reward based on the difference between predicted and actual next latent states.
* `update_models(visualize, step)`:  Performs a training step for the VAE, RNN, and Self Model.

###   Models (`models.py`)

* `VAE`:  A Convolutional Variational Autoencoder for image encoding and reconstruction.
    * `encode(x)`:  Encodes image `x` into latent space.
    * `decode(z)`:  Decodes latent vector `z` into an image.
    * `forward(x)`:  Full VAE forward pass.
    * `loss_function(recon_x, x, mu, logvar, kld_weight)`:  Calculates the VAE loss.
* `RNNModel`:  An LSTM-based Recurrent Neural Network to model the environment's dynamics.
    * `forward(z, action, hidden_state)`:  Predicts the next latent state.
    * `init_hidden(batch_size, device)`:  Initializes the RNN's hidden state.
* `SelfModel`:  Predicts the curiosity reward.
    * `forward(z, h, action)`:  Predicts the reward.

###   MetricLogger (`metric_logger.py`)

* `__init__(log_dir, csv_filename, plot_filename_base)`:  Initializes the logger to save data.
* `log_metrics(...)`:  Logs simulation metrics to a CSV file.
* `plot_metrics(rolling_window)`:  Generates plots of the logged metrics.
* `close()`:  Closes any open resources.

###   VideoRecorder (`video_recorder.py`)

* `__init__(filename, resolution, fps)`:  Initializes the video writer.
* `write_frame(frame)`:  Writes a frame to the output video file.
* `annotate_frame(frame, step, curiosity_reward, self_loss)`:  Adds annotations (step number, reward, loss) to a frame.
* `close()`:  Releases video writer resources.

###   Utility (`utility.py`)

* `visualize_vae_reconstruction(originals, reconstructions, step, save_dir, num_examples)`:  Visualizes and saves VAE reconstructions.

###   DifferentialDriveAgent.py

* This file defines a different type of agent (a differential drive robot) and is not part of the primary simulation loop.

###   save* .py files

* These files appear to be older versions or duplicates and are not part of the current implementation. They should be removed.<|MERGE_RESOLUTION|>--- conflicted
+++ resolved
@@ -7,46 +7,6 @@
 
 The simulation uses PyBullet to model a simple environment with a spherical agent, a cube, and a cylinder. The agent learns to interact with the environment based on a curiosity-driven reward mechanism.  The agent's curiosity is driven by a Self Model that predicts the World Model's prediction error.
 
-<<<<<<< HEAD
-##   Key Components
-=======
-## Prerequisites
-### Create and Activate the Environment
-1. Create the Conda environment:
-   ```bash
-   conda create -n self_aware_agent python=3.10
-   ```
-
-2. Activate the environment:
-   ```bash
-   conda activate self_aware_agent
-   ```
-
-### Install Dependencies
-Run the following commands to install the required packages:
-
-1. Install PyBullet:
-   ```bash
-   conda install conda-forge::pybullet -y
-   ```
-
-2. Install Matplotlib:
-   ```bash
-   conda install conda-forge::matplotlib -y
-   ```
-
-3. Install PyTorch and related libraries:
-   ```bash
-   conda install pytorch::pytorch torchvision torchaudio -c pytorch -y
-   ```
-
-### Additional Notes
-- Ensure the environment is activated before running any scripts.
-  ```bash
-  conda activate self_aware_agent
-  ```
-
->>>>>>> d20a49e4
 
 * `environment.py`:  Sets up the PyBullet environment, manages the agent and objects, and provides sensor input (camera images).
 * `curiosity_driven_agent.py`:  Defines the agent, which uses a VAE to encode images, an RNN to model temporal dynamics, and a Self Model to predict curiosity.
