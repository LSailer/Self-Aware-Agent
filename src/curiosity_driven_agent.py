from enum import Enum
import os
import torch
import torch.nn.functional as F
import numpy as np
from models import VAE, RNNModel, SelfModel # Import new models
import matplotlib.pyplot as plt
from torchvision import transforms as T
from collections import deque, namedtuple
import random
import math
from utility import visualize_rnn_prediction, visualize_vae_reconstruction

# Define the Experience tuple for the replay buffer
Experience = namedtuple('Experience',
                        ('raw_image', 'action_key', 'action_array', 'reward', 'next_raw_image', 'done'))

#ENUMs for action selection
class ActionSelection(Enum):
    EPSILON_GREEDY = "epsilon_greedy"
    BOLTZMANN = "boltzmann"
    UCB = "ucb"

class CuriosityDrivenAgent:
    def __init__(self, actions, latent_dim=32, rnn_hidden_dim=256, buffer_size=10000, batch_size=64, device='cpu'):
        """
        Agent implementing VAE, RNN, and Self Model for curiosity-driven exploration.

        Args:
            actions (dict): Mappings from action keys (str) to action vectors (list/np.array).
            latent_dim (int): Dimensionality of the VAE latent space z.
            rnn_hidden_dim (int): Hidden dimension for the RNN model.
            buffer_size (int): Maximum size of the replay buffer.
            batch_size (int): Size of batches sampled from the replay buffer for training.
            device (str): 'cpu' or 'cuda'.
        """
        self.actions = actions
        self.action_dim = len(list(actions.values())[0])
        self.latent_dim = latent_dim
        self.rnn_hidden_dim = rnn_hidden_dim
        self.device = device
        self.batch_size = batch_size

        # --- Initialize Models ---
        self.vae = VAE(latent_dim=latent_dim).to(self.device)
        self.rnn_model = RNNModel(latent_dim=latent_dim, action_dim=self.action_dim, rnn_hidden_dim=rnn_hidden_dim).to(self.device)
        self.self_model = SelfModel(latent_dim=latent_dim, rnn_hidden_dim=rnn_hidden_dim, action_dim=self.action_dim).to(self.device)

        # --- Initialize Optimizers ---
        self.optimizer_vae = torch.optim.Adam(self.vae.parameters(), lr=0.001)
        self.optimizer_rnn = torch.optim.Adam(self.rnn_model.parameters(), lr=0.001)
        self.optimizer_self = torch.optim.Adam(self.self_model.parameters(), lr=0.001)

        # --- Replay Buffer ---
        self.replay_buffer = deque(maxlen=buffer_size)

        # --- Image Transformation ---
        # Transformation pipeline for VAE input/output
        self.transform = T.Compose([
            T.ToPILImage(),         # Convert numpy array (H, W, C) to PIL Image
            T.Resize((64, 64)),     # Resize to 64x64
            T.ToTensor(),           # Convert to tensor and normalize to [0, 1]
        ])

        # --- Agent State ---
        self.current_z = None       # Current latent state z_t
        self.current_h = None       # Current RNN hidden state (h_t, c_t) - Tuple

    def _preprocess_image(self, raw_image):
        """ Preprocess a single raw image for VAE """
        # Add batch dimension, apply transform, move to device
        return self.transform(raw_image).unsqueeze(0).to(self.device) # (1, C, H, W)

    def encode_image(self, raw_image):
        """ Encodes a raw image into latent state z using the VAE """
        processed_image = self._preprocess_image(raw_image)
        with torch.no_grad(): # No need to track gradients during encoding for action selection/storage
            mu, logvar = self.vae.encode(processed_image)
            z = self.vae.reparameterize(mu, logvar)
        return z # Shape: (1, LatentDim)

    def reset_hidden_state(self):
        """ Resets the RNN hidden state (at the start of an episode) """
        # Initialize hidden state for a batch size of 1
        self.current_h = self.rnn_model.init_hidden(batch_size=1, device=self.device)

<<<<<<< HEAD
    def calculate_prediction_error(self, predicted_next_z, actual_next_z, predicted_error=None):
        """
        Calculate prediction errors and losses between predicted and actual values.
        
        Args:
            predicted_next_z (torch.Tensor): RNN's prediction of next latent state.
            actual_next_z (torch.Tensor): Actual next latent state.
            predicted_error (torch.Tensor, optional): Self-model's prediction of the error.
        
        Returns:
            dict: Dictionary containing various error metrics:
                - 'actual_error': MSE between predicted and actual next state
                - 'error_loss': MSE between predicted and actual error (if predicted_error provided)
        """
        # Calculate actual prediction error without in-place operations
        actual_error = F.mse_loss(predicted_next_z, actual_next_z, reduction='none')
        actual_error = actual_error.mean(dim=1)  # Separate mean operation
        
        result = {
            'actual_error': actual_error
        }
        
        # If predicted_error is provided, calculate error loss
        if predicted_error is not None:
            # Ensure proper shape for comparison
            actual_error_reshaped = actual_error.unsqueeze(1)
            error_loss = F.mse_loss(predicted_error, actual_error_reshaped)
            result['error_loss'] = error_loss
            
        return result

    def choose_action(self, epsilon=0.2):
=======
    def choose_action(self, action_selection=ActionSelection.EPSILON_GREEDY, epsilon=0.2, temperature=1.0, c=1.0):
        if action_selection == ActionSelection.EPSILON_GREEDY:
            return self.choose_action_epsilon(epsilon=epsilon)
        elif action_selection == ActionSelection.BOLTZMANN:
            return self.choose_action_Boltzmann(temperature=temperature)
        else:
            return self.choose_action_UCB(c=c)

    def choose_action_epsilon(self, epsilon=0.2):
>>>>>>> b3de58c0
        """
        Choose an action based on maximizing the Self-Model prediction error.
        Uses the current latent state z_t and RNN hidden state h_t.

        Args:
            epsilon (float): Probability of choosing a random action.
        Returns:
            tuple: (action_key, action_array)
        """
        if self.current_z is None or self.current_h is None:
            raise ValueError("Agent state (z or h) not initialized. Call encode_image and reset_hidden_state first.")

        if np.random.rand() < epsilon:
            # Random exploration
            action_key = np.random.choice(list(self.actions.keys()))
        else:
            # Exploitation: Predict future prediction errors using SelfModel
            self.self_model.eval() # Set self_model to evaluation mode
            with torch.no_grad():
                future_rewards = []
                # Get the hidden state part 'h' from the tuple (h, c)
                h_state_for_self_model = self.current_h[0] # Shape: (NumLayers, Batch=1, HiddenDim)

                for key, val_array in self.actions.items():
                    action_tensor = torch.tensor(val_array, dtype=torch.float32).unsqueeze(0).to(self.device) # (1, ActionDim)
                    # Predict reward for taking this action given current z and h
                    predicted_reward = self.self_model(self.current_z, h_state_for_self_model, action_tensor)
                    future_rewards.append((predicted_reward.item(), key))


            self.self_model.train() # Set back to training mode
            if not future_rewards: # Handle empty case if needed
                action_key = np.random.choice(list(self.actions.keys()))
            else:
                # Choose action predicted to yield highest prediction error
                _, action_key = max(future_rewards)

        action_array = self.actions[action_key]
        return action_key, np.array(action_array, dtype=np.float32)
    
    def choose_action_Boltzmann(self, temperature=1.0):
        """
        Choose an action using Softmax (Boltzmann) exploration over predicted rewards.

        Args:
            temperature (float): Controls exploration. Higher = more random; lower = more greedy.
        Returns:
            tuple: (action_key, action_array)
        """
        if self.current_z is None or self.current_h is None:
            raise ValueError("Agent state (z or h) not initialized. Call encode_image and reset_hidden_state first.")

        self.self_model.eval()
        with torch.no_grad():
            h_state_for_self_model = self.current_h[0]  # (NumLayers, 1, HiddenDim)

            action_keys = list(self.actions.keys())
            reward_values = []

            for key in action_keys:
                val_array = self.actions[key]
                action_tensor = torch.tensor(val_array, dtype=torch.float32).unsqueeze(0).to(self.device)
                predicted_reward = self.self_model(self.current_z, h_state_for_self_model, action_tensor)
                reward_values.append(predicted_reward.item())

            # Softmax über die Reward-Werte
            reward_tensor = torch.tensor(reward_values, dtype=torch.float32)
            probs = F.softmax(reward_tensor / temperature, dim=0).cpu().numpy()

            # Auswahl einer Aktion basierend auf Softmax-Wahrscheinlichkeiten
            action_index = np.random.choice(len(action_keys), p=probs)
            action_key = action_keys[action_index]

        self.self_model.train()
        action_array = self.actions[action_key]
        return action_key, np.array(action_array, dtype=np.float32)



    def choose_action_UCB(self, c=1.0):
        """
        Choose an action using Upper Confidence Bound (UCB) strategy.

        Args:
            c (float): Exploration constant. Higher = more exploration.
        Returns:
            tuple: (action_key, action_array)
        """
        if self.current_z is None or self.current_h is None:
            raise ValueError("Agent state (z or h) not initialized. Call encode_image and reset_hidden_state first.")

        # Initialisierung der Zählungen, falls nicht vorhanden
        if not hasattr(self, "action_counts"):
            self.action_counts = {key: 1 for key in self.actions}  # starte mit 1 um 0-Division zu vermeiden
            self.total_steps = len(self.actions)

        self.self_model.eval()
        with torch.no_grad():
            h_state_for_self_model = self.current_h[0]
            ucb_scores = []
            action_keys = list(self.actions.keys())

            for key in action_keys:
                val_array = self.actions[key]
                action_tensor = torch.tensor(val_array, dtype=torch.float32).unsqueeze(0).to(self.device)
                predicted_reward = self.self_model(self.current_z, h_state_for_self_model, action_tensor).item()

                # UCB-Wert berechnen
                count = self.action_counts.get(key, 1)
                bonus = c * math.sqrt(math.log(self.total_steps + 1) / count)
                ucb_score = predicted_reward + bonus
                ucb_scores.append((ucb_score, key))

            # Wähle Aktion mit höchstem UCB-Wert
            _, action_key = max(ucb_scores)

        # Zählungen aktualisieren
        self.action_counts[action_key] += 1
        self.total_steps += 1
        self.self_model.train()

        action_array = self.actions[action_key]
        return action_key, np.array(action_array, dtype=np.float32)
    
    def store_experience(self, raw_image, action_key, action_array, reward, next_raw_image, done):
        """ Stores an experience tuple in the replay buffer """
        # Note: We store raw images and re-process/encode them during training updates
        # This is more memory intensive but avoids issues if the VAE changes during training
        experience = Experience(raw_image, action_key, action_array, reward, next_raw_image, done)
        self.replay_buffer.append(experience)

    def calculate_curiosity_reward(self, predicted_next_z, actual_next_z):
        """
        Calculate curiosity reward based on the RNN's prediction error in latent space.
        Args:
            predicted_next_z (torch.Tensor): RNN's prediction of z_{t+1} (Batch, LatentDim).
            actual_next_z (torch.Tensor): VAE's encoding of the actual next image (Batch, LatentDim).
        Returns:
            torch.Tensor: Curiosity reward tensor (Batch, 1).
        """
        # Use Mean Squared Error in the latent space as the reward signal
        # Higher error means higher curiosity reward
        reward = F.mse_loss(predicted_next_z, actual_next_z.detach(), reduction='none').mean(dim=1) # Average MSE across latent dimensions
        # Detach actual_next_z as it's the target«
        return reward.unsqueeze(1) # Shape: (Batch, 1)

    def update_models(self, visualize=False, step=0, log_dir="logs", num_agents=1, visualize_vae_after_steps=2, visualize_rnn_after_steps=2):
        """ Samples a batch from the replay buffer and updates VAE, RNN, and SelfModel """
        if len(self.replay_buffer) < self.batch_size:
            return None # Not enough samples to train yet

        # Sample a batch of experiences
        experiences = random.sample(self.replay_buffer, self.batch_size)
        batch = Experience(*zip(*experiences)) # Transpose the batch

        # --- Prepare Batch Data ---
        # Convert raw images to tensors and encode with VAE
        # Stack raw images and preprocess together for efficiency
        raw_images_np = np.stack(batch.raw_image)
        next_raw_images_np = np.stack(batch.next_raw_image)

        processed_images = torch.stack([self.transform(img) for img in raw_images_np]).to(self.device)
        processed_next_images = torch.stack([self.transform(img) for img in next_raw_images_np]).to(self.device)

        # Encode images to get z_t and z_{t+1}
        mu_t, logvar_t = self.vae.encode(processed_images)
        z_t = self.vae.reparameterize(mu_t, logvar_t) # (Batch, LatentDim)

        mu_t1, logvar_t1 = self.vae.encode(processed_next_images)
        z_t1_actual = self.vae.reparameterize(mu_t1, logvar_t1) # (Batch, LatentDim) - This is the target for RNN

        # Convert actions and rewards to tensors
        actions_array = np.stack(batch.action_array)
        action_t = torch.tensor(actions_array, dtype=torch.float32).to(self.device) # (Batch, ActionDim)

        # --- 1. Update VAE ---
        self.optimizer_vae.zero_grad()
        recon_x, _, mu, logvar = self.vae(processed_images) # Pass current images through VAE
        vae_loss_info = self.vae.loss_function(recon_x, processed_images, mu, logvar)
        vae_loss = vae_loss_info['loss']
        vae_loss.backward()
        self.optimizer_vae.step()
        # --- Periodically Visualize VAE ---
        if visualize:
            visualize_vae_reconstruction(processed_images, recon_x, step)

        # --- 2. Update RNN Model ---
        initial_hidden = self.rnn_model.init_hidden(self.batch_size, self.device)
        self.optimizer_rnn.zero_grad()
        
        # Predict z_{t+1} using the RNN
        predicted_z_t1, _ = self.rnn_model(z_t.detach(), action_t, initial_hidden)
        
        # Calculate prediction error using the new method
        error_metrics = self.calculate_prediction_error(predicted_z_t1, z_t1_actual.detach())
        rnn_loss = error_metrics['actual_error'].mean()
        rnn_loss.backward()
        self.optimizer_rnn.step()

        # --- 3. Calculate Curiosity Reward for SelfModel Training ---
        with torch.no_grad():
            curiosity_reward_batch = error_metrics['actual_error'].unsqueeze(1)

        # --- 4. Update Self Model ---
        self.optimizer_self.zero_grad()
        h_state_for_self_model = initial_hidden[0]
        predicted_reward = self.self_model(z_t.detach(), h_state_for_self_model.detach(), action_t)
        
        # Calculate self model loss using the new method
        self_error_metrics = self.calculate_prediction_error(
            predicted_z_t1.detach(), 
            z_t1_actual.detach(),
            predicted_reward
        )
        self_loss = self_error_metrics['error_loss']
        
        self_loss.backward()
        self.optimizer_self.step()

        # --- 5. Visualize RNN Prediction ---
        # VAE visualization
        if step % visualize_vae_after_steps == 0:  # Visualize every 1000 steps
            if processed_images.nelement() > 0:
                self.vae.eval()
                with torch.no_grad():
                    recon_x_all_vis, _, _, _ = self.vae(processed_images[:min(8*num_agents, processed_images.shape[0])])  # Take max 8 pairs
                visualize_path = os.path.join(log_dir, "vae_reconstructions")
                visualize_vae_reconstruction(processed_images[:min(8*num_agents, processed_images.shape[0])],
                                          recon_x_all_vis,
                                          step,
                                          save_dir=visualize_path)
                self.vae.train()

        # RNN prediction visualization
        if step % visualize_rnn_after_steps == 0 and step > 0:  # Different period for RNN viz
            self.vae.eval()  # VAE decoder will be used in eval mode
            
            if processed_next_images.nelement() > 0 and predicted_z_t1.nelement() > 0:
                rnn_pred_save_dir = os.path.join(log_dir, "rnn_predictions")
                # 1) Ziel-Device bestimmen
                target_device = torch.device('cuda:0' if torch.cuda.is_available() else 'cpu')
                # 2) Tensoren auf dasselbe Device verschieben
                actual_frames = processed_next_images.to(target_device)
                pred_frames   = predicted_z_t1.detach().to(target_device)
                # 3) Visualisierung aufrufen
                visualize_rnn_prediction(
                    actual_next_frames     = actual_frames,          # Ground truth o_{t+1}
                    rnn_predicted_latent_z = pred_frames,            # RNN's z_{t+1} prediction
                    vae_decode_function    = self.vae.decode,        # VAE-Decoder
                    step                   = step,
                    agent_id               = 0,                     # Agent ID für Dateinamen
                    save_dir               = rnn_pred_save_dir
                )

        # Return losses for logging
        return {
            'vae_loss': vae_loss.item(),
            'vae_recon_loss': vae_loss_info['Reconstruction_Loss'].item(),
            'vae_kld_loss': vae_loss_info['KLD'].item(),
            'rnn_loss': rnn_loss.item(),
            'self_loss': self_loss.item(),
            'avg_curiosity_reward': curiosity_reward_batch.mean().item()
        }
<|MERGE_RESOLUTION|>--- conflicted
+++ resolved
@@ -84,40 +84,6 @@
         # Initialize hidden state for a batch size of 1
         self.current_h = self.rnn_model.init_hidden(batch_size=1, device=self.device)
 
-<<<<<<< HEAD
-    def calculate_prediction_error(self, predicted_next_z, actual_next_z, predicted_error=None):
-        """
-        Calculate prediction errors and losses between predicted and actual values.
-        
-        Args:
-            predicted_next_z (torch.Tensor): RNN's prediction of next latent state.
-            actual_next_z (torch.Tensor): Actual next latent state.
-            predicted_error (torch.Tensor, optional): Self-model's prediction of the error.
-        
-        Returns:
-            dict: Dictionary containing various error metrics:
-                - 'actual_error': MSE between predicted and actual next state
-                - 'error_loss': MSE between predicted and actual error (if predicted_error provided)
-        """
-        # Calculate actual prediction error without in-place operations
-        actual_error = F.mse_loss(predicted_next_z, actual_next_z, reduction='none')
-        actual_error = actual_error.mean(dim=1)  # Separate mean operation
-        
-        result = {
-            'actual_error': actual_error
-        }
-        
-        # If predicted_error is provided, calculate error loss
-        if predicted_error is not None:
-            # Ensure proper shape for comparison
-            actual_error_reshaped = actual_error.unsqueeze(1)
-            error_loss = F.mse_loss(predicted_error, actual_error_reshaped)
-            result['error_loss'] = error_loss
-            
-        return result
-
-    def choose_action(self, epsilon=0.2):
-=======
     def choose_action(self, action_selection=ActionSelection.EPSILON_GREEDY, epsilon=0.2, temperature=1.0, c=1.0):
         if action_selection == ActionSelection.EPSILON_GREEDY:
             return self.choose_action_epsilon(epsilon=epsilon)
@@ -127,7 +93,6 @@
             return self.choose_action_UCB(c=c)
 
     def choose_action_epsilon(self, epsilon=0.2):
->>>>>>> b3de58c0
         """
         Choose an action based on maximizing the Self-Model prediction error.
         Uses the current latent state z_t and RNN hidden state h_t.
