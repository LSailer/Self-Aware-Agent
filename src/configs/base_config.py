# configs/base_config.py
"""
Base configuration file holding all shared parameters for simulations.
Specific configurations for single-agent or multi-agent setups will
import from this file and override parameters as needed.
"""

from common.enums import ActionSelection

# --- Simulation Parameters ---
<<<<<<< HEAD
MAX_STEPS = 200
=======
MAX_STEPS = 100
>>>>>>> f2742751
BATCH_SIZE = 16
UPDATE_EVERY_N_STEPS = 4
REPLAY_BUFFER_SIZE = 10000
USE_GUI = True # Set to True to watch the simulation in PyBullet's GUI

# --- Action Selection Parameters ---
# Options: "epsilon_greedy", "boltzmann", "ucb"
ACTION_SELECTION_TYPE = ActionSelection.EPSILON_GREEDY
EPSILON_GREEDY = 0.3  # Epsilon for exploration in epsilon-greedy
TEMPERATURE = 1.0     # Temperature for Boltzmann exploration
UCB_C = 1.0           # Exploration constant for UCB

# --- Model Hyperparameters ---
LATENT_DIM = 32
ACTION_DIM = 4  # Dimension of action vector per agent (vx, vy, 0, torque_z)
RNN_HIDDEN_DIM = 256
NUM_RNN_LAYERS = 1

# --- Learning Rates ---
LEARNING_RATE_VAE = 0.001
LEARNING_RATE_RNN = 0.001
LEARNING_RATE_SELF = 0.001

# --- Logging and Visualization ---
LOG_DIR_BASE = "logs"
VAE_VISUALIZE_AFTER_STEPS = 20 # How often to save VAE reconstruction images
RNN_VISUALIZE_AFTER_STEPS = 20 # How often to save RNN prediction images<|MERGE_RESOLUTION|>--- conflicted
+++ resolved
@@ -8,11 +8,7 @@
 from common.enums import ActionSelection
 
 # --- Simulation Parameters ---
-<<<<<<< HEAD
 MAX_STEPS = 200
-=======
-MAX_STEPS = 100
->>>>>>> f2742751
 BATCH_SIZE = 16
 UPDATE_EVERY_N_STEPS = 4
 REPLAY_BUFFER_SIZE = 10000
