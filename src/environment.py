<<<<<<< HEAD
from typing import Dict, List
=======
import os
import torch
>>>>>>> b3de58c0
import pybullet as p
import pybullet_data
import numpy as np
import math

<<<<<<< HEAD

class Environment:
    def __init__(self, use_gui=False):
        """Initialize the PyBullet environment for two agents."""
        # -- Configure start positions --
        # Agent 1 (Green)
        self.agent1_start_pos = [-1.0, 0.0, 0.2]
        self.agent1_start_ori = p.getQuaternionFromEuler([0, 0, 0])  # Yaw = 0 degrees

        # Agent 2 (Purple) - Different start position and orientation
        self.agent2_start_pos = [1.0, 0.0, 0.2]
        self.agent2_start_ori = p.getQuaternionFromEuler([0, 0, math.pi])  # Yaw = 180 degrees

        # Objects
        self.cube_start_pos = [0.0, 1.5, 0.4]
        self.cube_start_ori = p.getQuaternionFromEuler([0, 0, 0])
        self.cylinder_start_pos = [0.0, -1.5, 0.5]
        self.cylinder_start_ori = p.getQuaternionFromEuler([0, 0, 0])

        # Action Map (identical for both agents)
        # Format: [vx, vy, dummy, torque_z] (relative to agent)
=======
class Environment:
    def __init__(self, use_gui, sky_color=(10, 130, 200), wall_color=(0, 0, 0, 0)):
        self.use_gui = use_gui
        self.agent_start_pos    = [0.0, 0.0, 0.2]
        self.agent_start_ori    = [0, 0, 0, 1]
        self.cylinder_start_pos = [2.4, 0.2, 0.5]
        self.cylinder_start_ori = [0, 0, 0, 1]
        self.disk_start_pos     = [0.0, 2.0, 0]
        self.disk_start_ori     = [0, 0, 0, 1]
        self.pyramid_start_pos  = [-2.0, -0.5, 0.0]
        self.pyramid_start_ori  = [0, 0, 0, 1]
        self.sphere_start_pos = [0.5, -2.0, 0.3]   # X, Y, Z
        self.sphere_start_ori = [0, 0, 0, 1]

>>>>>>> b3de58c0
        self.action_map = {
            'forward':      [50.0,  0,    0, 0],
            'backward':     [-50.0, 0,    0, 0],
            'left':         [0,    -50.0, 0, 0],
            'right':        [0,     50.0, 0, 0],
            'rotate_left':  [0,     0,    0, 5.0],
            'rotate_right': [0,     0,    0, -5.0],
            'stop':         [0,     0,    0, 0],
        }

<<<<<<< HEAD
        self.use_gui = use_gui

        # Initialize PyBullet
        self._initialize_pybullet()

        # Create environment objects
        self._create_environment_objects()

        # Set up dynamics
        self._setup_dynamics()
        
        

    def _initialize_pybullet(self) -> None:
        """Initialize PyBullet connection and basic settings."""
        try:
            if self.use_gui:
                self.physics_client = p.connect(p.GUI)
                print("Successfully connected to PyBullet GUI.")
            else:
                self.physics_client = p.connect(p.DIRECT)
                print("Successfully connected to PyBullet DIRECT (no GUI).")
        except p.error as e:
            print(f"Could not connect to PyBullet GUI (might already be connected?): {e}")
            try:
                self.physics_client = p.connect(p.DIRECT)
                print("Connected to PyBullet DIRECT instead.")
            except p.error:
                print("PyBullet connection already exists or failed.")
                self.physics_client = 0

        p.setTimeStep(1./60.)
        p.setRealTimeSimulation(0)
        p.setAdditionalSearchPath(pybullet_data.getDataPath())
        print(f"Using PyBullet data path: {pybullet_data.getDataPath()}")

    def _create_environment_objects(self) -> None:
        """Create all environment objects (plane, agents, objects, walls)."""
        # Load plane
        self.plane_id = p.loadURDF("plane.urdf")
        p.changeVisualShape(
            objectUniqueId=self.plane_id,
            linkIndex=-1,
            rgbaColor=[0.8, 0.8, 0.8, 1.0]  # Light gray
        )

        # Create agents
        self.agent_id_1 = self._create_agent(
            position=self.agent1_start_pos,
            orientation=self.agent1_start_ori,
            color=[0, 1, 0, 1]  # Green
        )
        self.agent_id_2 = self._create_agent(
            position=self.agent2_start_pos,
            orientation=self.agent2_start_ori,
            color=[0.5, 0, 1, 1]  # Purple
        )

        # Create objects
        self.cube_id = self._create_cube()
        self.cylinder_id = self._create_cylinder()

        # Create room
        self._create_room()

    def _create_agent(self, position: List[float], orientation: List[float], color: List[float]) -> int:
        """Create an agent with specified position, orientation, and color."""
        return p.createMultiBody(
            baseMass=3,
            baseCollisionShapeIndex=p.createCollisionShape(p.GEOM_SPHERE, radius=0.2),
            baseVisualShapeIndex=p.createVisualShape(p.GEOM_SPHERE, radius=0.2, rgbaColor=color),
            basePosition=position,
            baseOrientation=orientation
        )

    def _create_cube(self) -> int:
        """Create the cube object."""
        return p.createMultiBody(
            baseMass=6,
            baseCollisionShapeIndex=p.createCollisionShape(
                p.GEOM_BOX, halfExtents=[0.4, 0.4, 0.4]
            ),
            baseVisualShapeIndex=p.createVisualShape(
                p.GEOM_BOX, halfExtents=[0.4, 0.4, 0.4], rgbaColor=[1, 0, 0, 1]  # Red
            ),
            basePosition=self.cube_start_pos,
            baseOrientation=self.cube_start_ori
        )

    def _create_cylinder(self) -> int:
        """Create the cylinder object."""
        return p.createMultiBody(
            baseMass=1,
            baseCollisionShapeIndex=p.createCollisionShape(
                p.GEOM_CYLINDER, radius=0.2, height=1.0
            ),
            baseVisualShapeIndex=p.createVisualShape(
                p.GEOM_CYLINDER, radius=0.2, length=1.0, rgbaColor=[0, 0, 1, 1]  # Blue
            ),
            basePosition=self.cylinder_start_pos,
            baseOrientation=self.cylinder_start_ori
        )

    def _setup_dynamics(self) -> None:
        """Set up physics dynamics for all objects."""
        # Set gravity
        p.setGravity(0, 0, -9.8)

        # Plane dynamics
        p.changeDynamics(
            self.plane_id, -1,
            lateralFriction=0.1,
            angularDamping=0.5,
            linearDamping=0.5
        )

        # Agent dynamics (same for both agents)
        for agent_id in [self.agent_id_1, self.agent_id_2]:
            p.changeDynamics(
                agent_id, -1,
                lateralFriction=1.0,
                rollingFriction=0.005,
                spinningFriction=0.005,
                restitution=0.0,
                angularDamping=0.5,
                linearDamping=0.5
            )

        # Cube dynamics
        p.changeDynamics(
            self.cube_id, -1,
            lateralFriction=0.5,
            restitution=0.1
        )

        # Cylinder dynamics
        p.changeDynamics(
            self.cylinder_id, -1,
            lateralFriction=0.5,
            restitution=0.1,
            angularDamping=0.5,
            linearDamping=0.5
        )

    def _create_room(self) -> None:
        """Create a 10x10 room with walls."""
        wall_thickness = 0.2
        wall_height = 2.0
        room_half_size = 5.0  # Half size of the room #TODO: wall_length

        # Define positions and sizes of walls relative to origin (0,0)
        walls = [
            # Wall at +y
            {"pos": [0, room_half_size, wall_height / 2],
             "size": [room_half_size, wall_thickness / 2, wall_height / 2]},
            # Wall at -y
            {"pos": [0, -room_half_size, wall_height / 2],
             "size": [room_half_size, wall_thickness / 2, wall_height / 2]},
            # Wall at -x
            {"pos": [-room_half_size, 0, wall_height / 2],
             "size": [wall_thickness / 2, room_half_size, wall_height / 2]},
            # Wall at +x
            {"pos": [room_half_size, 0, wall_height / 2],
             "size": [wall_thickness / 2, room_half_size, wall_height / 2]},
=======
        if self.use_gui:
            p.connect(p.GUI)
        else:
            p.connect(p.DIRECT)
        p.configureDebugVisualizer(p.COV_ENABLE_SHADOWS, 0)
        p.configureDebugVisualizer(p.COV_ENABLE_GUI, 0)
        p.configureDebugVisualizer(p.COV_ENABLE_RGB_BUFFER_PREVIEW, 0)
        p.configureDebugVisualizer(p.COV_ENABLE_DEPTH_BUFFER_PREVIEW, 0)
        p.configureDebugVisualizer(p.COV_ENABLE_SEGMENTATION_MARK_PREVIEW, 0)
        p.setTimeStep(1.0/60.0)
        p.setRealTimeSimulation(0)
        p.setPhysicsEngineParameter(enableConeFriction=0)
        p.setPhysicsEngineParameter(numSolverIterations=10)
        p.setAdditionalSearchPath(pybullet_data.getDataPath())

        self.sky_color      = np.array(sky_color[:3], dtype=np.uint8)
        self.sky_color_norm = (self.sky_color.astype(np.float32) / 255.0).tolist()
        if wall_color is None:
            wall_color = (*sky_color[:3], 255)
        wc_rgb, wc_a = wall_color[:3], wall_color[3]
        self.wall_color      = np.array(wc_rgb, dtype=np.uint8)
        self.wall_alpha      = wc_a / 255.0
        self.wall_color_norm = (self.wall_color.astype(np.float32) / 255.0).tolist()

        self.plane_id = p.loadURDF('plane.urdf')
        p.changeVisualShape(self.plane_id, -1,
                            rgbaColor=[0.5, 0.5, 0.5, 1.0],
                            specularColor=[0, 0, 0])

        half = 0.2
        self.agent_id = p.createMultiBody(
            baseMass=6,
            baseCollisionShapeIndex=p.createCollisionShape(p.GEOM_BOX, halfExtents=[half]*3),
            baseVisualShapeIndex=p.createVisualShape(p.GEOM_BOX, halfExtents=[half]*3,
                                                     rgbaColor=[0, 1, 0, 1]),
            basePosition=self.agent_start_pos
        )

        self.disk_id = p.createMultiBody(
            baseMass=0.01,
            baseCollisionShapeIndex=p.createCollisionShape(p.GEOM_CYLINDER, radius=0.7, height=0.1),
            baseVisualShapeIndex=p.createVisualShape(p.GEOM_CYLINDER, radius=0.7, length=0.1,
                                                     rgbaColor=[0, 0, 1, 1]),
            basePosition=self.cylinder_start_pos
        )

        self.cylinder_id = p.createMultiBody(
            baseMass=0.01,
            baseCollisionShapeIndex=p.createCollisionShape(p.GEOM_CYLINDER, radius=0.2, height=1.0),
            baseVisualShapeIndex=p.createVisualShape(p.GEOM_CYLINDER, radius=0.2, length=1.0,
                                                     rgbaColor=[1, 0, 0, 1]),
            basePosition=self.disk_start_pos
        )

        base_dir = os.path.dirname(os.path.realpath(__file__))
        urdf_path = os.path.join(base_dir, 'pyramid.urdf')
        self.pyramid_id = p.loadURDF(urdf_path,
                                     basePosition=self.pyramid_start_pos,
                                     baseOrientation=self.pyramid_start_ori)
        
        sphere_radius = 0.3
        sphere_mass   = 0.01
        sphere_collision = p.createCollisionShape(
            p.GEOM_SPHERE,
            radius=sphere_radius
        )

        sphere_visual = p.createVisualShape(
            p.GEOM_SPHERE,
            radius=sphere_radius,
            rgbaColor=[1.0, 1.0, 0.0, 1.0]  # Gelb (R=1,G=1,B=0,A=1)
        )
        self.sphere_id = p.createMultiBody(
            baseMass=sphere_mass,
            baseCollisionShapeIndex=sphere_collision,
            baseVisualShapeIndex=sphere_visual,
            basePosition=self.sphere_start_pos,
            baseOrientation=self.sphere_start_ori
        )


        p.setGravity(0, 0, -9.8)
        self._create_room()

    def _create_room(self):
        wall_thickness = 0.2
        wall_height = 1.0
        wall_length = 7.5
        walls = [
            {'pos': [0,  wall_length/2, wall_height/2], 'size': [wall_length/2, wall_thickness/2, wall_height/2]},
            {'pos': [0, -wall_length/2, wall_height/2], 'size': [wall_length/2, wall_thickness/2, wall_height/2]},
            {'pos': [-wall_length/2, 0, wall_height/2],  'size': [wall_thickness/2, wall_length/2, wall_height/2]},
            {'pos': [ wall_length/2, 0, wall_height/2], 'size': [wall_thickness/2, wall_length/2, wall_height/2]},
>>>>>>> b3de58c0
        ]

        self.wall_ids = []
<<<<<<< HEAD
        for wall in walls:
            wall_visual_shape = p.createVisualShape(
                shapeType=p.GEOM_BOX,
                halfExtents=wall["size"],
                rgbaColor=[255, 255,255, 1]  # black
            )
            wall_collision_shape = p.createCollisionShape(
                shapeType=p.GEOM_BOX,
                halfExtents=wall["size"]
            )
            wall_id = p.createMultiBody(
                baseCollisionShapeIndex=wall_collision_shape,
                baseVisualShapeIndex=wall_visual_shape,
                basePosition=wall["pos"],
                baseMass=0  # Static walls
=======
        base_dir = os.path.dirname(os.path.realpath(__file__))
        steinwand_path = os.path.join(base_dir, 'steinwand.jpg')
        texture_id = p.loadTexture(steinwand_path) 
        for w in walls:
            cid = p.createCollisionShape(p.GEOM_BOX, halfExtents=w['size'])

            # rgbaColor brauchst du nicht, wenn du eine Textur nutzt
            vid = p.createVisualShape(
                p.GEOM_BOX,
                halfExtents=w['size'],
                flags=p.VISUAL_SHAPE_DOUBLE_SIDED
            )

            wid = p.createMultiBody(
                baseCollisionShapeIndex=cid,
                baseVisualShapeIndex=vid,
                basePosition=w['pos'],
                baseMass=0
>>>>>>> b3de58c0
            )

            # Wechsle die Textur nach dem Erzeugen
            p.changeVisualShape(wid, -1, textureUniqueId=texture_id)

            self.wall_ids.append(wid)

<<<<<<< HEAD
    def reset(self) -> None:
        """Reset the environment to its initial state for both agents and objects."""
        # Reset agents
        for agent_id, start_pos, start_ori in [
            (self.agent_id_1, self.agent1_start_pos, self.agent1_start_ori),
            (self.agent_id_2, self.agent2_start_pos, self.agent2_start_ori)
        ]:
            p.resetBasePositionAndOrientation(agent_id, start_pos, start_ori)
            p.resetBaseVelocity(agent_id, linearVelocity=[0, 0, 0], angularVelocity=[0, 0, 0])

        # Reset objects
        for obj_id, start_pos, start_ori in [
            (self.cube_id, self.cube_start_pos, self.cube_start_ori),
            (self.cylinder_id, self.cylinder_start_pos, self.cylinder_start_ori)
        ]:
            p.resetBasePositionAndOrientation(obj_id, start_pos, start_ori)
            p.resetBaseVelocity(obj_id, linearVelocity=[0, 0, 0], angularVelocity=[0, 0, 0])

        print("Environment reset.")

    def get_camera_image(self, agent_id: int) -> np.ndarray:
        """
        Capture the current camera view from the perspective of the specified agent.

        Args:
            agent_id (int): The unique ID of the agent (self.agent_id_1 or self.agent_id_2).

        Returns:
            np.ndarray: RGB image array (height, width, 3).
        """
        if agent_id not in [self.agent_id_1, self.agent_id_2]:
            raise ValueError(f"Invalid agent_id: {agent_id}")

        # Camera offset: Position relative to agent
        camera_offset = [0.0, 0.0, 0.3]  # Camera slightly above agent center

        # Get agent position and orientation
        agent_pos, agent_ori = p.getBasePositionAndOrientation(agent_id)

        # Calculate forward direction based on current yaw rotation
        euler = p.getEulerFromQuaternion(agent_ori)
        yaw = euler[2]  # Yaw angle (rotation around Z-axis)

        # Define forward direction in world coordinates
        forward_dir = np.array([math.cos(yaw), math.sin(yaw), 0])

        # Camera position relative to agent
        camera_eye = np.array(agent_pos) + np.array(camera_offset)

        # Target point for camera to look at
        camera_target = camera_eye + forward_dir * 2.0  # Look 2 units ahead

        # Calculate view matrix
        view_matrix = p.computeViewMatrix(
            cameraEyePosition=camera_eye.tolist(),
            cameraTargetPosition=camera_target.tolist(),
            cameraUpVector=[0, 0, 1]  # "Up" is Z-axis
        )

        # Define projection matrix
        projection_matrix = p.computeProjectionMatrixFOV(
            fov=90, aspect=1.0, nearVal=0.1, farVal=10.0
        )

        # Capture camera image
        width, height, rgb_img, _, _ = p.getCameraImage(
            width=640, height=480,
            viewMatrix=view_matrix,
            projectionMatrix=projection_matrix,
            renderer=p.ER_BULLET_HARDWARE_OPENGL
        )

        # Convert to RGB array
        rgb_array = np.array(rgb_img, dtype=np.uint8).reshape(height, width, 4)
        rgb_image = rgb_array[:, :, :3]  # Remove alpha channel
=======
    def reset(self):
        p.resetBasePositionAndOrientation(self.agent_id, self.agent_start_pos, self.agent_start_ori)
        p.resetBasePositionAndOrientation(self.cylinder_id, self.cylinder_start_pos, self.cylinder_start_ori)
        p.resetBasePositionAndOrientation(self.disk_id, self.disk_start_pos, self.disk_start_ori)
        p.resetBasePositionAndOrientation(self.pyramid_id, self.pyramid_start_pos, self.pyramid_start_ori)
        for oid in [self.agent_id, self.cylinder_id, self.disk_id, self.pyramid_id]:
            p.resetBaseVelocity(oid, [0, 0, 0], [0, 0, 0])

    def get_camera_image(self):
        agent_pos, agent_ori = p.getBasePositionAndOrientation(self.agent_id)
        euler = p.getEulerFromQuaternion(agent_ori)
        yaw = euler[2]
        forward = np.array([math.cos(yaw), math.sin(yaw), 0])
        eye    = np.array(agent_pos) + np.array([0.0, 0.0, 0.2])
        target = eye + forward * 2.0

        view_matrix = p.computeViewMatrix(cameraEyePosition=eye.tolist(),
                                          cameraTargetPosition=target.tolist(),
                                          cameraUpVector=[0, 0, 1])
        proj_matrix = p.computeProjectionMatrixFOV(fov=90,
                                                   aspect=640/480,
                                                   nearVal=0.1,
                                                   farVal=10.0)
        renderer = p.ER_BULLET_HARDWARE_OPENGL if self.use_gui else p.ER_TINY_RENDERER
        width, height, rgb_img, depth_buffer, seg_buffer = p.getCameraImage(
            width=640, height=480,
            viewMatrix=view_matrix,
            projectionMatrix=proj_matrix,
            renderer=renderer
        )

        rgba = np.array(rgb_img,   dtype=np.uint8).reshape(height, width, 4)
        seg  = np.array(seg_buffer, dtype=np.int32).reshape(height, width)
        rgb  = rgba[:, :, :3]
>>>>>>> b3de58c0

        bg_mask = (seg < 0)
        rgb[bg_mask] = self.sky_color

        return rgb

<<<<<<< HEAD
    def get_state(self) -> Dict:
        """
        Retrieve the current state of the environment, including both agents and objects.

        Returns:
            dict: Dictionary containing the state information for agents and objects.
        """
        state = {}

        # Get states for both agents
        for agent_id, agent_name in [(self.agent_id_1, "agent_1"), (self.agent_id_2, "agent_2")]:
            pos, ori = p.getBasePositionAndOrientation(agent_id)
            vel, ang_vel = p.getBaseVelocity(agent_id)
            state[agent_name] = {
                "position": pos,
                "orientation": ori,
                "velocity": vel,
                "angular_velocity": ang_vel,
            }

        # Get states for objects
        for obj_id, obj_name in [(self.cube_id, "cube"), (self.cylinder_id, "cylinder")]:
            pos, ori = p.getBasePositionAndOrientation(obj_id)
            vel, ang_vel = p.getBaseVelocity(obj_id)
            state[obj_name] = {
                "position": pos,
                "orientation": ori,
                "velocity": vel,
                "angular_velocity": ang_vel,
            }

        return state

    def apply_action(self, agent_id: int, action_key: str) -> None:
        """
        Apply an action to the specified agent by applying forces/torques.

        Args:
            agent_id (int): The unique ID of the agent (self.agent_id_1 or self.agent_id_2).
            action_key (str): The key representing the action from self.action_map.
        """
        if agent_id not in [self.agent_id_1, self.agent_id_2]:
            raise ValueError(f"Invalid agent_id: {agent_id}")

        if action_key not in self.action_map:
            print(f"Warning: Unknown action '{action_key}' for agent {agent_id}")
            return

        force_params = self.action_map[action_key]  # [vx, vy, dummy, torque_z]
        vx, vy, _, torque_z = force_params

        agent_pos, agent_ori = p.getBasePositionAndOrientation(agent_id)

        if action_key == "stop":
            # Stop agent by resetting velocities
            p.resetBaseVelocity(
                agent_id,
                linearVelocity=[0, 0, 0],
                angularVelocity=[0, 0, 0]
            )
        else:
            # --- Movement (Translation) ---
            if vx != 0 or vy != 0:
                # Transform local movement (vx, vy) to world coordinates
                rotation_matrix = p.getMatrixFromQuaternion(agent_ori)
                forward_vec = np.array([rotation_matrix[0], rotation_matrix[3], rotation_matrix[6]])
                left_vec = np.array([rotation_matrix[1], rotation_matrix[4], rotation_matrix[7]])

                # Combined movement force in world coordinates
                move_force_world = forward_vec * vx + left_vec * vy

                # Apply force at center of mass
                p.applyExternalForce(
                    objectUniqueId=agent_id,
                    linkIndex=-1,
                    forceObj=move_force_world.tolist(),
                    posObj=agent_pos,
                    flags=p.WORLD_FRAME
                )

            # --- Rotation (around Z-axis) ---
            if torque_z != 0:
                # Apply torque around Z-axis in world coordinates
                p.applyExternalTorque(
                    objectUniqueId=agent_id,
                    linkIndex=-1,
                    torqueObj=[0, 0, torque_z],
                    flags=p.WORLD_FRAME
                )

    def clamp_velocity(self, agent_id: int, max_linear_velocity: float = 2.0, max_angular_velocity: float = 5.0) -> None:
        """
        Limit the linear and angular velocity of the specified agent.

        Args:
            agent_id (int): The unique ID of the agent.
            max_linear_velocity (float): Maximum allowed linear velocity.
            max_angular_velocity (float): Maximum allowed angular velocity.
        """
        if agent_id not in [self.agent_id_1, self.agent_id_2]:
            return

        lin_vel, ang_vel = p.getBaseVelocity(agent_id)
        lin_vel_np = np.array(lin_vel)
        ang_vel_np = np.array(ang_vel)

        lin_speed = np.linalg.norm(lin_vel_np)
        ang_speed = np.linalg.norm(ang_vel_np)

        new_lin_vel = lin_vel_np
        new_ang_vel = ang_vel_np

        # Limit linear velocity
        if lin_speed > max_linear_velocity:
            new_lin_vel = (lin_vel_np / lin_speed) * max_linear_velocity

        # Limit angular velocity (especially around Z)
        if abs(ang_vel_np[2]) > max_angular_velocity:
            new_ang_vel[2] = math.copysign(max_angular_velocity, ang_vel_np[2])

        # Apply limited velocities if changes were needed
        if lin_speed > max_linear_velocity or abs(ang_vel_np[2]) > max_angular_velocity:
            p.resetBaseVelocity(agent_id, linearVelocity=new_lin_vel.tolist(), angularVelocity=new_ang_vel.tolist())

    def step_simulation(self) -> None:
        """Step the simulation forward and apply velocity clamping."""
=======
    def get_state(self):
        agent_pos, agent_ori = p.getBasePositionAndOrientation(self.agent_id)
        agent_vel, agent_ang = p.getBaseVelocity(self.agent_id)
        cpos, _ = p.getBasePositionAndOrientation(self.cylinder_id)
        dpos, _ = p.getBasePositionAndOrientation(self.disk_id)
        ppos, _ = p.getBasePositionAndOrientation(self.pyramid_id)
        return {
            'agent':   {'position': agent_pos, 'orientation': agent_ori, 'velocity': agent_vel, 'angular_velocity': agent_ang},
            'cylinder':{'position': cpos},
            'disk':    {'position': dpos},
            'pyramid': {'position': ppos}
        }

    def apply_action(self, action):
        if action not in self.action_map:
            return
        vx, vy, _, tz = self.action_map[action]
        pos, ori = p.getBasePositionAndOrientation(self.agent_id)
        mat = p.getMatrixFromQuaternion(ori)
        fwd = np.array(mat[:3]); right = np.array(mat[3:6])
        if vx or vy:
            p.applyExternalForce(self.agent_id, -1, (fwd*vx + right*vy).tolist(), pos, p.WORLD_FRAME)
        if tz:
            p.resetBaseVelocity(self.agent_id, angularVelocity=[0, 0, tz])

    def clamp_angular_velocity(self, maxv=5.0):
        _, ang = p.getBaseVelocity(self.agent_id)
        speed = np.linalg.norm(ang)
        if speed > maxv:
            p.resetBaseVelocity(self.agent_id,
                                angularVelocity=(np.array(ang)/speed*maxv).tolist())

    def step_simulation(self):
>>>>>>> b3de58c0
        p.stepSimulation()
        # Apply velocity clamping to both agents
        self.clamp_velocity(self.agent_id_1)
        self.clamp_velocity(self.agent_id_2)

<<<<<<< HEAD
    def close(self) -> None:
        """Disconnect the simulation."""
        try:
            p.disconnect(physicsClientId=self.physics_client)
            print("Successfully disconnected from PyBullet.")
        except p.error as e:
            print(f"Error disconnecting from PyBullet: {e}")

# Example usage (for testing)
if __name__ == "__main__":
    env = Environment()
    print("Environment created.")

    # Test reset
    env.reset()

    # Test get_state
    initial_state = env.get_state()
    print("\nInitial State:")
    print(f"  Agent 1 Pos: {initial_state['agent_1']['position']}")
    print(f"  Agent 2 Pos: {initial_state['agent_2']['position']}")

    # Test get_camera_image
    try:
        img1 = env.get_camera_image(env.agent_id_1)
        img2 = env.get_camera_image(env.agent_id_2)
        print(f"\nGot camera image for Agent 1, shape: {img1.shape}")
        print(f"Got camera image for Agent 2, shape: {img2.shape}")
    except Exception as e:
        print(f"Error getting camera image: {e}")

    # Test apply_action and step_simulation
    print("\nApplying actions...")
    for i in range(100):
        env.apply_action(env.agent_id_1, "forward")
        env.apply_action(env.agent_id_2, "rotate_left")
        env.step_simulation()
        if i % 20 == 0:
            state = env.get_state()
            print(f"  Step {i}: Agent 1 Pos: {state['agent_1']['position']}, Agent 2 Pos: {state['agent_2']['position']}")
            import time
            time.sleep(0.05)

    final_state = env.get_state()
    print("\nFinal State:")
    print(f"  Agent 1 Pos: {final_state['agent_1']['position']}")
    print(f"  Agent 2 Pos: {final_state['agent_2']['position']}")

    # Test close
    env.close()
    print("\nEnvironment closed.")
=======
    def close(self):
        p.disconnect()
>>>>>>> b3de58c0
<|MERGE_RESOLUTION|>--- conflicted
+++ resolved
@@ -1,15 +1,9 @@
-<<<<<<< HEAD
 from typing import Dict, List
-=======
-import os
-import torch
->>>>>>> b3de58c0
 import pybullet as p
 import pybullet_data
 import numpy as np
 import math
 
-<<<<<<< HEAD
 
 class Environment:
     def __init__(self, use_gui=False):
@@ -31,33 +25,16 @@
 
         # Action Map (identical for both agents)
         # Format: [vx, vy, dummy, torque_z] (relative to agent)
-=======
-class Environment:
-    def __init__(self, use_gui, sky_color=(10, 130, 200), wall_color=(0, 0, 0, 0)):
-        self.use_gui = use_gui
-        self.agent_start_pos    = [0.0, 0.0, 0.2]
-        self.agent_start_ori    = [0, 0, 0, 1]
-        self.cylinder_start_pos = [2.4, 0.2, 0.5]
-        self.cylinder_start_ori = [0, 0, 0, 1]
-        self.disk_start_pos     = [0.0, 2.0, 0]
-        self.disk_start_ori     = [0, 0, 0, 1]
-        self.pyramid_start_pos  = [-2.0, -0.5, 0.0]
-        self.pyramid_start_ori  = [0, 0, 0, 1]
-        self.sphere_start_pos = [0.5, -2.0, 0.3]   # X, Y, Z
-        self.sphere_start_ori = [0, 0, 0, 1]
-
->>>>>>> b3de58c0
         self.action_map = {
-            'forward':      [50.0,  0,    0, 0],
-            'backward':     [-50.0, 0,    0, 0],
-            'left':         [0,    -50.0, 0, 0],
-            'right':        [0,     50.0, 0, 0],
-            'rotate_left':  [0,     0,    0, 5.0],
-            'rotate_right': [0,     0,    0, -5.0],
-            'stop':         [0,     0,    0, 0],
+            "forward":      [50.0,   0,   0,  0],
+            "backward":     [-50.0,  0,   0,  0],
+            "left":         [0, -50.0,   0,  0],
+            "right":        [0,  50.0,   0,  0],
+            "rotate_left":  [0,   0,   0,  5.0],
+            "rotate_right": [0,   0,   0, -5.0],
+            "stop":         [0,    0,   0,   0],  
         }
 
-<<<<<<< HEAD
         self.use_gui = use_gui
 
         # Initialize PyBullet
@@ -222,105 +199,9 @@
             # Wall at +x
             {"pos": [room_half_size, 0, wall_height / 2],
              "size": [wall_thickness / 2, room_half_size, wall_height / 2]},
-=======
-        if self.use_gui:
-            p.connect(p.GUI)
-        else:
-            p.connect(p.DIRECT)
-        p.configureDebugVisualizer(p.COV_ENABLE_SHADOWS, 0)
-        p.configureDebugVisualizer(p.COV_ENABLE_GUI, 0)
-        p.configureDebugVisualizer(p.COV_ENABLE_RGB_BUFFER_PREVIEW, 0)
-        p.configureDebugVisualizer(p.COV_ENABLE_DEPTH_BUFFER_PREVIEW, 0)
-        p.configureDebugVisualizer(p.COV_ENABLE_SEGMENTATION_MARK_PREVIEW, 0)
-        p.setTimeStep(1.0/60.0)
-        p.setRealTimeSimulation(0)
-        p.setPhysicsEngineParameter(enableConeFriction=0)
-        p.setPhysicsEngineParameter(numSolverIterations=10)
-        p.setAdditionalSearchPath(pybullet_data.getDataPath())
-
-        self.sky_color      = np.array(sky_color[:3], dtype=np.uint8)
-        self.sky_color_norm = (self.sky_color.astype(np.float32) / 255.0).tolist()
-        if wall_color is None:
-            wall_color = (*sky_color[:3], 255)
-        wc_rgb, wc_a = wall_color[:3], wall_color[3]
-        self.wall_color      = np.array(wc_rgb, dtype=np.uint8)
-        self.wall_alpha      = wc_a / 255.0
-        self.wall_color_norm = (self.wall_color.astype(np.float32) / 255.0).tolist()
-
-        self.plane_id = p.loadURDF('plane.urdf')
-        p.changeVisualShape(self.plane_id, -1,
-                            rgbaColor=[0.5, 0.5, 0.5, 1.0],
-                            specularColor=[0, 0, 0])
-
-        half = 0.2
-        self.agent_id = p.createMultiBody(
-            baseMass=6,
-            baseCollisionShapeIndex=p.createCollisionShape(p.GEOM_BOX, halfExtents=[half]*3),
-            baseVisualShapeIndex=p.createVisualShape(p.GEOM_BOX, halfExtents=[half]*3,
-                                                     rgbaColor=[0, 1, 0, 1]),
-            basePosition=self.agent_start_pos
-        )
-
-        self.disk_id = p.createMultiBody(
-            baseMass=0.01,
-            baseCollisionShapeIndex=p.createCollisionShape(p.GEOM_CYLINDER, radius=0.7, height=0.1),
-            baseVisualShapeIndex=p.createVisualShape(p.GEOM_CYLINDER, radius=0.7, length=0.1,
-                                                     rgbaColor=[0, 0, 1, 1]),
-            basePosition=self.cylinder_start_pos
-        )
-
-        self.cylinder_id = p.createMultiBody(
-            baseMass=0.01,
-            baseCollisionShapeIndex=p.createCollisionShape(p.GEOM_CYLINDER, radius=0.2, height=1.0),
-            baseVisualShapeIndex=p.createVisualShape(p.GEOM_CYLINDER, radius=0.2, length=1.0,
-                                                     rgbaColor=[1, 0, 0, 1]),
-            basePosition=self.disk_start_pos
-        )
-
-        base_dir = os.path.dirname(os.path.realpath(__file__))
-        urdf_path = os.path.join(base_dir, 'pyramid.urdf')
-        self.pyramid_id = p.loadURDF(urdf_path,
-                                     basePosition=self.pyramid_start_pos,
-                                     baseOrientation=self.pyramid_start_ori)
-        
-        sphere_radius = 0.3
-        sphere_mass   = 0.01
-        sphere_collision = p.createCollisionShape(
-            p.GEOM_SPHERE,
-            radius=sphere_radius
-        )
-
-        sphere_visual = p.createVisualShape(
-            p.GEOM_SPHERE,
-            radius=sphere_radius,
-            rgbaColor=[1.0, 1.0, 0.0, 1.0]  # Gelb (R=1,G=1,B=0,A=1)
-        )
-        self.sphere_id = p.createMultiBody(
-            baseMass=sphere_mass,
-            baseCollisionShapeIndex=sphere_collision,
-            baseVisualShapeIndex=sphere_visual,
-            basePosition=self.sphere_start_pos,
-            baseOrientation=self.sphere_start_ori
-        )
-
-
-        p.setGravity(0, 0, -9.8)
-        self._create_room()
-
-    def _create_room(self):
-        wall_thickness = 0.2
-        wall_height = 1.0
-        wall_length = 7.5
-        walls = [
-            {'pos': [0,  wall_length/2, wall_height/2], 'size': [wall_length/2, wall_thickness/2, wall_height/2]},
-            {'pos': [0, -wall_length/2, wall_height/2], 'size': [wall_length/2, wall_thickness/2, wall_height/2]},
-            {'pos': [-wall_length/2, 0, wall_height/2],  'size': [wall_thickness/2, wall_length/2, wall_height/2]},
-            {'pos': [ wall_length/2, 0, wall_height/2], 'size': [wall_thickness/2, wall_length/2, wall_height/2]},
->>>>>>> b3de58c0
         ]
 
         self.wall_ids = []
-<<<<<<< HEAD
         for wall in walls:
             wall_visual_shape = p.createVisualShape(
                 shapeType=p.GEOM_BOX,
@@ -336,26 +217,6 @@
                 baseVisualShapeIndex=wall_visual_shape,
                 basePosition=wall["pos"],
                 baseMass=0  # Static walls
-=======
-        base_dir = os.path.dirname(os.path.realpath(__file__))
-        steinwand_path = os.path.join(base_dir, 'steinwand.jpg')
-        texture_id = p.loadTexture(steinwand_path) 
-        for w in walls:
-            cid = p.createCollisionShape(p.GEOM_BOX, halfExtents=w['size'])
-
-            # rgbaColor brauchst du nicht, wenn du eine Textur nutzt
-            vid = p.createVisualShape(
-                p.GEOM_BOX,
-                halfExtents=w['size'],
-                flags=p.VISUAL_SHAPE_DOUBLE_SIDED
-            )
-
-            wid = p.createMultiBody(
-                baseCollisionShapeIndex=cid,
-                baseVisualShapeIndex=vid,
-                basePosition=w['pos'],
-                baseMass=0
->>>>>>> b3de58c0
             )
 
             # Wechsle die Textur nach dem Erzeugen
@@ -363,7 +224,6 @@
 
             self.wall_ids.append(wid)
 
-<<<<<<< HEAD
     def reset(self) -> None:
         """Reset the environment to its initial state for both agents and objects."""
         # Reset agents
@@ -439,49 +299,9 @@
         # Convert to RGB array
         rgb_array = np.array(rgb_img, dtype=np.uint8).reshape(height, width, 4)
         rgb_image = rgb_array[:, :, :3]  # Remove alpha channel
-=======
-    def reset(self):
-        p.resetBasePositionAndOrientation(self.agent_id, self.agent_start_pos, self.agent_start_ori)
-        p.resetBasePositionAndOrientation(self.cylinder_id, self.cylinder_start_pos, self.cylinder_start_ori)
-        p.resetBasePositionAndOrientation(self.disk_id, self.disk_start_pos, self.disk_start_ori)
-        p.resetBasePositionAndOrientation(self.pyramid_id, self.pyramid_start_pos, self.pyramid_start_ori)
-        for oid in [self.agent_id, self.cylinder_id, self.disk_id, self.pyramid_id]:
-            p.resetBaseVelocity(oid, [0, 0, 0], [0, 0, 0])
-
-    def get_camera_image(self):
-        agent_pos, agent_ori = p.getBasePositionAndOrientation(self.agent_id)
-        euler = p.getEulerFromQuaternion(agent_ori)
-        yaw = euler[2]
-        forward = np.array([math.cos(yaw), math.sin(yaw), 0])
-        eye    = np.array(agent_pos) + np.array([0.0, 0.0, 0.2])
-        target = eye + forward * 2.0
-
-        view_matrix = p.computeViewMatrix(cameraEyePosition=eye.tolist(),
-                                          cameraTargetPosition=target.tolist(),
-                                          cameraUpVector=[0, 0, 1])
-        proj_matrix = p.computeProjectionMatrixFOV(fov=90,
-                                                   aspect=640/480,
-                                                   nearVal=0.1,
-                                                   farVal=10.0)
-        renderer = p.ER_BULLET_HARDWARE_OPENGL if self.use_gui else p.ER_TINY_RENDERER
-        width, height, rgb_img, depth_buffer, seg_buffer = p.getCameraImage(
-            width=640, height=480,
-            viewMatrix=view_matrix,
-            projectionMatrix=proj_matrix,
-            renderer=renderer
-        )
-
-        rgba = np.array(rgb_img,   dtype=np.uint8).reshape(height, width, 4)
-        seg  = np.array(seg_buffer, dtype=np.int32).reshape(height, width)
-        rgb  = rgba[:, :, :3]
->>>>>>> b3de58c0
-
-        bg_mask = (seg < 0)
-        rgb[bg_mask] = self.sky_color
 
         return rgb
 
-<<<<<<< HEAD
     def get_state(self) -> Dict:
         """
         Retrieve the current state of the environment, including both agents and objects.
@@ -608,47 +428,11 @@
 
     def step_simulation(self) -> None:
         """Step the simulation forward and apply velocity clamping."""
-=======
-    def get_state(self):
-        agent_pos, agent_ori = p.getBasePositionAndOrientation(self.agent_id)
-        agent_vel, agent_ang = p.getBaseVelocity(self.agent_id)
-        cpos, _ = p.getBasePositionAndOrientation(self.cylinder_id)
-        dpos, _ = p.getBasePositionAndOrientation(self.disk_id)
-        ppos, _ = p.getBasePositionAndOrientation(self.pyramid_id)
-        return {
-            'agent':   {'position': agent_pos, 'orientation': agent_ori, 'velocity': agent_vel, 'angular_velocity': agent_ang},
-            'cylinder':{'position': cpos},
-            'disk':    {'position': dpos},
-            'pyramid': {'position': ppos}
-        }
-
-    def apply_action(self, action):
-        if action not in self.action_map:
-            return
-        vx, vy, _, tz = self.action_map[action]
-        pos, ori = p.getBasePositionAndOrientation(self.agent_id)
-        mat = p.getMatrixFromQuaternion(ori)
-        fwd = np.array(mat[:3]); right = np.array(mat[3:6])
-        if vx or vy:
-            p.applyExternalForce(self.agent_id, -1, (fwd*vx + right*vy).tolist(), pos, p.WORLD_FRAME)
-        if tz:
-            p.resetBaseVelocity(self.agent_id, angularVelocity=[0, 0, tz])
-
-    def clamp_angular_velocity(self, maxv=5.0):
-        _, ang = p.getBaseVelocity(self.agent_id)
-        speed = np.linalg.norm(ang)
-        if speed > maxv:
-            p.resetBaseVelocity(self.agent_id,
-                                angularVelocity=(np.array(ang)/speed*maxv).tolist())
-
-    def step_simulation(self):
->>>>>>> b3de58c0
         p.stepSimulation()
         # Apply velocity clamping to both agents
         self.clamp_velocity(self.agent_id_1)
         self.clamp_velocity(self.agent_id_2)
 
-<<<<<<< HEAD
     def close(self) -> None:
         """Disconnect the simulation."""
         try:
@@ -699,8 +483,4 @@
 
     # Test close
     env.close()
-    print("\nEnvironment closed.")
-=======
-    def close(self):
-        p.disconnect()
->>>>>>> b3de58c0
+    print("\nEnvironment closed.")